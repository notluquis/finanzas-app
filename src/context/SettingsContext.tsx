<<<<<<< HEAD
import { useEffect, useMemo, useState, type ReactNode } from "react";
import { useAuth } from "./auth-context";
=======
import { createContext, useCallback, useContext, useEffect, useMemo, type ReactNode } from "react";
import { useQuery, useQueryClient } from "@tanstack/react-query";
import { useAuth, type UserRole } from "./AuthContext";
>>>>>>> 22b6f8c2
import { logger } from "../lib/logger";
import {
  DEFAULT_SETTINGS,
  SettingsContext,
  type AppSettings,
  type SettingsContextType,
} from "./settings-context";

export function SettingsProvider({ children }: { children: ReactNode }) {
  const { user, hasRole } = useAuth();
  const queryClient = useQueryClient();

  const settingsQuery = useQuery<AppSettings, Error>({
    queryKey: ["settings"],
    enabled: Boolean(user),
    queryFn: async () => {
      logger.info("[settings] fetch:start", { userId: user?.id ?? null });
      const res = await fetch("/api/settings", { credentials: "include" });
      if (!res.ok) {
        throw new Error("No se pudo obtener la configuración");
      }
      const payload = (await res.json()) as { status: string; settings?: AppSettings };
      if (payload.status !== "ok" || !payload.settings) {
        throw new Error("Respuesta inválida de la API de configuración");
      }
      logger.info("[settings] fetch:success", payload.settings);
      return payload.settings;
    },
    staleTime: 5 * 60 * 1000,
    gcTime: 10 * 60 * 1000,
  });

  useEffect(() => {
    if (!user) {
      applyBranding(DEFAULT_SETTINGS);
      queryClient.removeQueries({ queryKey: ["settings"] });
    }
  }, [user, queryClient]);

  useEffect(() => {
    if (settingsQuery.isError && settingsQuery.error) {
      logger.error("[settings] fetch:error", settingsQuery.error);
    }
  }, [settingsQuery.isError, settingsQuery.error]);

<<<<<<< HEAD
    fetchSettings();
    return () => {
      cancelled = true;
      controller.abort();
    };
  }, [user]);

  const updateSettings = async (next: AppSettings) => {
=======
  const updateSettings = useCallback(async (next: AppSettings) => {
>>>>>>> 22b6f8c2
    logger.info("[settings] update:start", next);
    const res = await fetch("/api/settings", {
      method: "PUT",
      headers: { "Content-Type": "application/json" },
      credentials: "include",
      body: JSON.stringify(next),
    });
    const payload = (await res.json()) as { status: string; settings?: AppSettings; message?: string };
    if (!res.ok || payload.status !== "ok" || !payload.settings) {
      logger.warn("[settings] update:error", { status: res.status, message: payload.message });
      throw new Error(payload.message || "No se pudo actualizar la configuración");
    }
    applyBranding(payload.settings);
    logger.info("[settings] update:success", payload.settings);
    queryClient.setQueryData<AppSettings>(["settings"], payload.settings);
  }, [queryClient]);

  useEffect(() => {
<<<<<<< HEAD
    applyBranding(settings);
  }, [settings]);
=======
    // Aplica branding inicial
    applyBranding(DEFAULT_SETTINGS);
  }, []);
>>>>>>> 22b6f8c2

  const currentSettings = user ? settingsQuery.data ?? DEFAULT_SETTINGS : DEFAULT_SETTINGS;

  useEffect(() => {
    applyBranding(currentSettings);
  }, [currentSettings]);

  const loading = Boolean(user) && settingsQuery.isFetching;

  const value = useMemo<SettingsContextType>(
    () => ({ settings: currentSettings, loading, updateSettings, canEdit: hasRole }),
    [currentSettings, loading, hasRole, updateSettings]
  );

  return <SettingsContext.Provider value={value}>{children}</SettingsContext.Provider>;
}

function applyBranding(next: AppSettings) {
  const root = document.documentElement;
  root.style.setProperty("--brand-primary", next.primaryColor);
  root.style.setProperty("--brand-primary-rgb", hexToRgb(next.primaryColor));
  root.style.setProperty("--brand-secondary", next.secondaryColor);
  root.style.setProperty("--brand-secondary-rgb", hexToRgb(next.secondaryColor));

  const title = next.pageTitle?.trim() || next.orgName || DEFAULT_SETTINGS.pageTitle;
  if (title) {
    document.title = title;
  }
  const favicon = next.faviconUrl?.trim() || DEFAULT_SETTINGS.faviconUrl;
  updateFaviconLink(favicon);
}

function hexToRgb(color: string) {
  const hex = color.replace("#", "");
  const bigint = parseInt(hex.length === 3 ? hex.repeat(2) : hex, 16);
  const r = (bigint >> 16) & 255;
  const g = (bigint >> 8) & 255;
  const b = bigint & 255;
  return `${r} ${g} ${b}`;
}

function updateFaviconLink(href: string) {
  if (typeof document === "undefined") return;
  const head = document.head || document.getElementsByTagName("head")[0];
  if (!head) return;

  const relSelectors = ["icon", "shortcut icon"];
  relSelectors.forEach((rel) => {
    let link = head.querySelector<HTMLLinkElement>(`link[rel='${rel}']`);
    if (!link) {
      link = document.createElement("link");
      link.rel = rel;
      head.appendChild(link);
    }
    if (link) {
      link.href = href;
    }
  });
}<|MERGE_RESOLUTION|>--- conflicted
+++ resolved
@@ -1,18 +1,49 @@
-<<<<<<< HEAD
-import { useEffect, useMemo, useState, type ReactNode } from "react";
-import { useAuth } from "./auth-context";
-=======
 import { createContext, useCallback, useContext, useEffect, useMemo, type ReactNode } from "react";
 import { useQuery, useQueryClient } from "@tanstack/react-query";
 import { useAuth, type UserRole } from "./AuthContext";
->>>>>>> 22b6f8c2
 import { logger } from "../lib/logger";
-import {
-  DEFAULT_SETTINGS,
-  SettingsContext,
-  type AppSettings,
-  type SettingsContextType,
-} from "./settings-context";
+
+export type AppSettings = {
+  orgName: string;
+  tagline: string;
+  primaryColor: string;
+  secondaryColor: string;
+  logoUrl: string;
+  dbDisplayHost: string;
+  dbDisplayName: string;
+  dbConsoleUrl: string;
+  cpanelUrl: string;
+  orgAddress: string;
+  orgPhone: string;
+  primaryCurrency: string;
+  supportEmail: string;
+};
+
+export const DEFAULT_SETTINGS: AppSettings = {
+  orgName: "Bioalergia",
+  tagline: "Gestión integral de finanzas",
+  primaryColor: "#0e64b7",
+  secondaryColor: "#f1a722",
+  logoUrl:
+    "https://bioalergia.cl/wp-content/uploads/2025/04/Logo-Bioalergia-con-eslogan-y-marca-registrada-1-scaled.png",
+  dbDisplayHost: "localhost",
+  dbDisplayName: "finanzas",
+  dbConsoleUrl: "",
+  cpanelUrl: "",
+  orgAddress: "",
+  orgPhone: "",
+  primaryCurrency: "CLP",
+  supportEmail: "soporte@bioalergia.cl",
+};
+
+export type SettingsContextType = {
+  settings: AppSettings;
+  loading: boolean;
+  updateSettings: (next: AppSettings) => Promise<void>;
+  canEdit: (...roles: UserRole[]) => boolean;
+};
+
+export const SettingsContext = createContext<SettingsContextType | undefined>(undefined);
 
 export function SettingsProvider({ children }: { children: ReactNode }) {
   const { user, hasRole } = useAuth();
@@ -51,18 +82,7 @@
     }
   }, [settingsQuery.isError, settingsQuery.error]);
 
-<<<<<<< HEAD
-    fetchSettings();
-    return () => {
-      cancelled = true;
-      controller.abort();
-    };
-  }, [user]);
-
-  const updateSettings = async (next: AppSettings) => {
-=======
   const updateSettings = useCallback(async (next: AppSettings) => {
->>>>>>> 22b6f8c2
     logger.info("[settings] update:start", next);
     const res = await fetch("/api/settings", {
       method: "PUT",
@@ -81,14 +101,9 @@
   }, [queryClient]);
 
   useEffect(() => {
-<<<<<<< HEAD
-    applyBranding(settings);
-  }, [settings]);
-=======
     // Aplica branding inicial
     applyBranding(DEFAULT_SETTINGS);
   }, []);
->>>>>>> 22b6f8c2
 
   const currentSettings = user ? settingsQuery.data ?? DEFAULT_SETTINGS : DEFAULT_SETTINGS;
 
@@ -106,19 +121,20 @@
   return <SettingsContext.Provider value={value}>{children}</SettingsContext.Provider>;
 }
 
+export function useSettings() {
+  const ctx = useContext(SettingsContext);
+  if (!ctx) {
+    throw new Error("useSettings debe usarse dentro de un SettingsProvider.");
+  }
+  return ctx;
+}
+
 function applyBranding(next: AppSettings) {
   const root = document.documentElement;
   root.style.setProperty("--brand-primary", next.primaryColor);
   root.style.setProperty("--brand-primary-rgb", hexToRgb(next.primaryColor));
   root.style.setProperty("--brand-secondary", next.secondaryColor);
   root.style.setProperty("--brand-secondary-rgb", hexToRgb(next.secondaryColor));
-
-  const title = next.pageTitle?.trim() || next.orgName || DEFAULT_SETTINGS.pageTitle;
-  if (title) {
-    document.title = title;
-  }
-  const favicon = next.faviconUrl?.trim() || DEFAULT_SETTINGS.faviconUrl;
-  updateFaviconLink(favicon);
 }
 
 function hexToRgb(color: string) {
@@ -128,23 +144,4 @@
   const g = (bigint >> 8) & 255;
   const b = bigint & 255;
   return `${r} ${g} ${b}`;
-}
-
-function updateFaviconLink(href: string) {
-  if (typeof document === "undefined") return;
-  const head = document.head || document.getElementsByTagName("head")[0];
-  if (!head) return;
-
-  const relSelectors = ["icon", "shortcut icon"];
-  relSelectors.forEach((rel) => {
-    let link = head.querySelector<HTMLLinkElement>(`link[rel='${rel}']`);
-    if (!link) {
-      link = document.createElement("link");
-      link.rel = rel;
-      head.appendChild(link);
-    }
-    if (link) {
-      link.href = href;
-    }
-  });
 }