import React, { useMemo, useState } from "react";
<<<<<<< HEAD
import type { ChangeEvent } from "react";
=======
import { useMutation, useQueryClient } from "@tanstack/react-query";
>>>>>>> 22b6f8c2
import { z } from "zod";
import { useForm } from "../../../hooks";
import Button from "../../../components/Button";
import Input from "../../../components/Input";
import Alert from "../../../components/Alert";
import type { CommonSupply, StructuredSupplies } from "../types";
import { createSupplyRequest, type SupplyRequestPayload } from "../api";
import { queryKeys } from "../../../lib/queryKeys";
import { useToast } from "../../../context/ToastContext";

const supplyRequestSchema = z.object({
  selectedSupply: z.string().min(1, "Seleccione un insumo"),
  selectedBrand: z.string().optional(),
  selectedModel: z.string().optional(),
  quantity: z.number().int().min(1, "La cantidad debe ser mayor a 0"),
  notes: z.string().optional(),
});

interface SupplyRequestFormProps {
  commonSupplies: CommonSupply[];
  onSuccess: () => void;
}

export default function SupplyRequestForm({ commonSupplies, onSuccess }: SupplyRequestFormProps) {
  const [successMessage, setSuccessMessage] = useState<string | null>(null);
  const [errorMessage, setErrorMessage] = useState<string | null>(null);
<<<<<<< HEAD

=======
  const queryClient = useQueryClient();
  const { success: toastSuccess, error: toastError } = useToast();

  const createRequestMutation = useMutation<void, Error, SupplyRequestPayload>({
    mutationFn: createSupplyRequest,
    onSuccess: () => {
      queryClient.invalidateQueries({ queryKey: queryKeys.supplies.requests() });
    },
  });
  
>>>>>>> 22b6f8c2
  const form = useForm({
    initialValues: {
      selectedSupply: "",
      selectedBrand: "",
      selectedModel: "",
      quantity: 1,
      notes: "",
    },
    validationSchema: supplyRequestSchema,
    onSubmit: async (values) => {
      setErrorMessage(null);
      setSuccessMessage(null);
      try {
        await createRequestMutation.mutateAsync({
          supplyName: values.selectedSupply,
          quantity: values.quantity,
          brand: values.selectedBrand === "N/A" || !values.selectedBrand ? undefined : values.selectedBrand,
          model: values.selectedModel === "N/A" || !values.selectedModel ? undefined : values.selectedModel,
          notes: values.notes || undefined,
        });
        setSuccessMessage("¡Solicitud de insumo enviada con éxito!");
        toastSuccess("Solicitud de insumo enviada");
        form.reset();
        onSuccess();
<<<<<<< HEAD
      } catch (err: unknown) {
        const message = err instanceof Error ? err.message : "Error al enviar la solicitud";
        setErrorMessage(message);
=======
      } catch (err: any) {
        const message = err.message || "Error al enviar la solicitud";
        setErrorMessage(message);
        toastError(message);
>>>>>>> 22b6f8c2
      }
    },
    validateOnChange: false,
    validateOnBlur: true,
  });

  const structuredSupplies = useMemo(() => {
    return commonSupplies.reduce<StructuredSupplies>((acc, supply) => {
      if (!supply.name) return acc;
      if (!acc[supply.name]) {
        acc[supply.name] = {};
      }
      const brand = supply.brand || "N/A";
      if (!acc[supply.name][brand]) {
        acc[supply.name][brand] = [];
      }
      if (supply.model) {
        acc[supply.name][brand].push(supply.model);
      }
      return acc;
    }, {});
  }, [commonSupplies]);

  const supplyNames = Object.keys(structuredSupplies);
  const availableBrands = form.values.selectedSupply ? Object.keys(structuredSupplies[form.values.selectedSupply]) : [];
  const availableModels =
    form.values.selectedSupply && form.values.selectedBrand
      ? structuredSupplies[form.values.selectedSupply][form.values.selectedBrand]
      : [];

  return (
    <div className="mb-8 p-6 bg-base-100 shadow-md rounded-lg">
      <h2 className="text-xl font-semibold mb-4">Solicitar Nuevo Insumo</h2>
      {successMessage && <Alert variant="success">{successMessage}</Alert>}
      {errorMessage && <Alert variant="error">{errorMessage}</Alert>}
      <form onSubmit={form.handleSubmit} className="grid grid-cols-1 md:grid-cols-2 gap-4">
        <div>
          <Input
            label="Nombre del Insumo"
            type="select"
            {...form.getFieldProps("selectedSupply")}
            onChange={(event: ChangeEvent<HTMLSelectElement>) => {
              form.setValue("selectedSupply", event.target.value);
              form.setValue("selectedBrand", "");
              form.setValue("selectedModel", "");
            }}
            required
          >
            <option value="">Seleccione un insumo</option>
            {supplyNames.map((name) => (
              <option key={name} value={name}>
                {name}
              </option>
            ))}
          </Input>
          {form.getFieldError("selectedSupply") && (
            <p className="mt-1 text-xs text-red-600">{form.getFieldError("selectedSupply")}</p>
          )}
        </div>
        <div>
          <Input label="Cantidad" type="number" {...form.getFieldProps("quantity")} min="1" required />
          {form.getFieldError("quantity") && (
            <p className="mt-1 text-xs text-red-600">{form.getFieldError("quantity")}</p>
          )}
        </div>
        <div>
          <Input
            label="Marca"
            type="select"
            {...form.getFieldProps("selectedBrand")}
            onChange={(event: ChangeEvent<HTMLSelectElement>) => {
              form.setValue("selectedBrand", event.target.value);
              form.setValue("selectedModel", "");
            }}
            disabled={!form.values.selectedSupply}
          >
            <option value="">Seleccione una marca</option>
            {availableBrands.map((brand) => (
              <option key={brand} value={brand}>
                {brand}
              </option>
            ))}
          </Input>
          {form.getFieldError("selectedBrand") && (
            <p className="mt-1 text-xs text-red-600">{form.getFieldError("selectedBrand")}</p>
          )}
        </div>
        <div>
          <Input
            label="Modelo"
            type="select"
            {...form.getFieldProps("selectedModel")}
            disabled={!form.values.selectedBrand || availableModels.length === 0}
          >
            <option value="">Seleccione un modelo</option>
            {availableModels.map((model) => (
              <option key={model} value={model}>
                {model}
              </option>
            ))}
          </Input>
          {form.getFieldError("selectedModel") && (
            <p className="mt-1 text-xs text-red-600">{form.getFieldError("selectedModel")}</p>
          )}
        </div>
        <div className="md:col-span-2">
          <Input label="Notas (Opcional)" type="textarea" rows={3} {...form.getFieldProps("notes")} />
          {form.getFieldError("notes") && <p className="mt-1 text-xs text-red-600">{form.getFieldError("notes")}</p>}
        </div>
        <div className="md:col-span-2">
          <Button type="submit" disabled={form.isSubmitting}>
            {form.isSubmitting ? "Enviando..." : "Enviar Solicitud"}
          </Button>
        </div>
      </form>
    </div>
  );
}<|MERGE_RESOLUTION|>--- conflicted
+++ resolved
@@ -1,9 +1,5 @@
 import React, { useMemo, useState } from "react";
-<<<<<<< HEAD
-import type { ChangeEvent } from "react";
-=======
 import { useMutation, useQueryClient } from "@tanstack/react-query";
->>>>>>> 22b6f8c2
 import { z } from "zod";
 import { useForm } from "../../../hooks";
 import Button from "../../../components/Button";
@@ -22,6 +18,8 @@
   notes: z.string().optional(),
 });
 
+type SupplyRequestFormData = z.infer<typeof supplyRequestSchema>;
+
 interface SupplyRequestFormProps {
   commonSupplies: CommonSupply[];
   onSuccess: () => void;
@@ -30,9 +28,6 @@
 export default function SupplyRequestForm({ commonSupplies, onSuccess }: SupplyRequestFormProps) {
   const [successMessage, setSuccessMessage] = useState<string | null>(null);
   const [errorMessage, setErrorMessage] = useState<string | null>(null);
-<<<<<<< HEAD
-
-=======
   const queryClient = useQueryClient();
   const { success: toastSuccess, error: toastError } = useToast();
 
@@ -43,11 +38,10 @@
     },
   });
   
->>>>>>> 22b6f8c2
   const form = useForm({
     initialValues: {
       selectedSupply: "",
-      selectedBrand: "",
+      selectedBrand: "", 
       selectedModel: "",
       quantity: 1,
       notes: "",
@@ -60,24 +54,18 @@
         await createRequestMutation.mutateAsync({
           supplyName: values.selectedSupply,
           quantity: values.quantity,
-          brand: values.selectedBrand === "N/A" || !values.selectedBrand ? undefined : values.selectedBrand,
-          model: values.selectedModel === "N/A" || !values.selectedModel ? undefined : values.selectedModel,
+          brand: values.selectedBrand === 'N/A' || !values.selectedBrand ? undefined : values.selectedBrand,
+          model: values.selectedModel === 'N/A' || !values.selectedModel ? undefined : values.selectedModel,
           notes: values.notes || undefined,
         });
         setSuccessMessage("¡Solicitud de insumo enviada con éxito!");
         toastSuccess("Solicitud de insumo enviada");
         form.reset();
         onSuccess();
-<<<<<<< HEAD
-      } catch (err: unknown) {
-        const message = err instanceof Error ? err.message : "Error al enviar la solicitud";
-        setErrorMessage(message);
-=======
       } catch (err: any) {
         const message = err.message || "Error al enviar la solicitud";
         setErrorMessage(message);
         toastError(message);
->>>>>>> 22b6f8c2
       }
     },
     validateOnChange: false,
@@ -90,7 +78,7 @@
       if (!acc[supply.name]) {
         acc[supply.name] = {};
       }
-      const brand = supply.brand || "N/A";
+      const brand = supply.brand || 'N/A';
       if (!acc[supply.name][brand]) {
         acc[supply.name][brand] = [];
       }
@@ -103,13 +91,10 @@
 
   const supplyNames = Object.keys(structuredSupplies);
   const availableBrands = form.values.selectedSupply ? Object.keys(structuredSupplies[form.values.selectedSupply]) : [];
-  const availableModels =
-    form.values.selectedSupply && form.values.selectedBrand
-      ? structuredSupplies[form.values.selectedSupply][form.values.selectedBrand]
-      : [];
+  const availableModels = form.values.selectedSupply && form.values.selectedBrand ? structuredSupplies[form.values.selectedSupply][form.values.selectedBrand] : [];
 
   return (
-    <div className="mb-8 p-6 bg-base-100 shadow-md rounded-lg">
+    <div className="mb-8 p-6 bg-white shadow-md rounded-lg">
       <h2 className="text-xl font-semibold mb-4">Solicitar Nuevo Insumo</h2>
       {successMessage && <Alert variant="success">{successMessage}</Alert>}
       {errorMessage && <Alert variant="error">{errorMessage}</Alert>}
@@ -119,8 +104,8 @@
             label="Nombre del Insumo"
             type="select"
             {...form.getFieldProps("selectedSupply")}
-            onChange={(event: ChangeEvent<HTMLSelectElement>) => {
-              form.setValue("selectedSupply", event.target.value);
+            onChange={(e: React.ChangeEvent<HTMLSelectElement>) => {
+              form.setValue("selectedSupply", e.target.value);
               form.setValue("selectedBrand", "");
               form.setValue("selectedModel", "");
             }}
@@ -128,9 +113,7 @@
           >
             <option value="">Seleccione un insumo</option>
             {supplyNames.map((name) => (
-              <option key={name} value={name}>
-                {name}
-              </option>
+              <option key={name} value={name}>{name}</option>
             ))}
           </Input>
           {form.getFieldError("selectedSupply") && (
@@ -138,7 +121,13 @@
           )}
         </div>
         <div>
-          <Input label="Cantidad" type="number" {...form.getFieldProps("quantity")} min="1" required />
+          <Input
+            label="Cantidad"
+            type="number"
+            {...form.getFieldProps("quantity")}
+            min="1"
+            required
+          />
           {form.getFieldError("quantity") && (
             <p className="mt-1 text-xs text-red-600">{form.getFieldError("quantity")}</p>
           )}
@@ -148,17 +137,15 @@
             label="Marca"
             type="select"
             {...form.getFieldProps("selectedBrand")}
-            onChange={(event: ChangeEvent<HTMLSelectElement>) => {
-              form.setValue("selectedBrand", event.target.value);
+            onChange={(e: React.ChangeEvent<HTMLSelectElement>) => {
+              form.setValue("selectedBrand", e.target.value);
               form.setValue("selectedModel", "");
             }}
             disabled={!form.values.selectedSupply}
           >
             <option value="">Seleccione una marca</option>
             {availableBrands.map((brand) => (
-              <option key={brand} value={brand}>
-                {brand}
-              </option>
+              <option key={brand} value={brand}>{brand}</option>
             ))}
           </Input>
           {form.getFieldError("selectedBrand") && (
@@ -174,9 +161,7 @@
           >
             <option value="">Seleccione un modelo</option>
             {availableModels.map((model) => (
-              <option key={model} value={model}>
-                {model}
-              </option>
+              <option key={model} value={model}>{model}</option>
             ))}
           </Input>
           {form.getFieldError("selectedModel") && (
@@ -184,8 +169,15 @@
           )}
         </div>
         <div className="md:col-span-2">
-          <Input label="Notas (Opcional)" type="textarea" rows={3} {...form.getFieldProps("notes")} />
-          {form.getFieldError("notes") && <p className="mt-1 text-xs text-red-600">{form.getFieldError("notes")}</p>}
+          <Input
+            label="Notas (Opcional)"
+            type="textarea"
+            rows={3}
+            {...form.getFieldProps("notes")}
+          />
+          {form.getFieldError("notes") && (
+            <p className="mt-1 text-xs text-red-600">{form.getFieldError("notes")}</p>
+          )}
         </div>
         <div className="md:col-span-2">
           <Button type="submit" disabled={form.isSubmitting}>
